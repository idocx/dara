--- conflicted
+++ resolved
@@ -291,18 +291,7 @@
     return deps1 + deps2  # + deps3
 
 
-<<<<<<< HEAD
 def intensity_correction(intensity: float, d_inv: float, gsum: float, wavelength: float, pol: float = 1):
-=======
-def intensity_correction(
-    intensity: float,
-    d_inv: float,
-    gsum: float,
-    wavelength: float,
-    pol: float = 1,
-    texture: float = 1,
-):
->>>>>>> 3b645b49
     """
     Translated from Profex source (bgmnparparser.cpp:L112)
     Args:
